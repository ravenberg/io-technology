--- conflicted
+++ resolved
@@ -29,56 +29,8 @@
         {...frontMatter}
       />
       <ScrollTop />
-<<<<<<< HEAD
-      <article className="p-4 xl:p-16">
-        <div>
-          <Hero date={date} title={title} image={image} authors={authorsArray}></Hero>
-          <div
-            className="divide-y divide-gray-200 pb-8 dark:divide-gray-700 xl:grid xl:grid-cols-4 xl:gap-x-6 xl:divide-y-0"
-            style={{ gridTemplateRows: 'auto 1fr' }}
-          >
-            <dl className="pt-6 pb-10 xl:border-b xl:border-gray-200 xl:pt-11 xl:dark:border-gray-700">
-              <dt className="sr-only">Authors</dt>
-              <dd>
-                <ul className="flex justify-center space-x-8 sm:space-x-12 xl:block xl:space-x-0 xl:space-y-8">
-                  {authorDetails.map((author) => (
-                    <li className="flex items-center space-x-2" key={author.name}>
-                      {author.avatar && (
-                        <Image
-                          src={author.avatar}
-                          width="200px"
-                          height="200px"
-                          alt="avatar"
-                          className="h-10 w-10 rounded-full"
-                        />
-=======
       <article>
-        <header className="relative -mx-4 -mt-4 overflow-hidden xl:-mx-16 xl:-mt-16">
-          {image && (
-            <div className="header-image">
-              <Image
-                src={image}
-                alt={title}
-                width={1200}
-                height={627}
-                objectFit="cover"
-                objectPosition="center"
-                layout="responsive"
-                priority={true}
-              />
-            </div>
-          )}
-          <div className="space-y-1 text-center">
-            <div className="absolute bottom-0 w-full bg-black/[.2] p-10 text-right text-3xl font-bold leading-8">
-              <h1 className="text-white">{title}</h1>
-              <p>
-                <time className="text-sm text-white" dateTime={date}>
-                  {new Date(date).toLocaleDateString(siteMetadata.locale, postDateTemplate)}
-                </time>
-              </p>
-            </div>
-          </div>
-        </header>
+        <Hero date={date} title={title} image={image} authors={authorsArray}></Hero>
         <div
           className="container mx-auto pb-8 dark:divide-gray-700 xl:grid xl:grid-cols-4 xl:gap-x-6 xl:divide-y-0"
           style={{ gridTemplateRows: 'auto 1fr' }}
@@ -120,7 +72,6 @@
                             </SocialIcon>
                           </dd>
                         </>
->>>>>>> f24b116c
                       )}
                       {author.website && (
                         <>
