--- conflicted
+++ resolved
@@ -9,12 +9,9 @@
 import { getLatestJobs } from '@/lib/jobs'
 import Image from '@/components/Image'
 import JobGrid from '@/components/JobGrid'
-<<<<<<< HEAD
 import VideoCarousel from '@/components/VideoCarousel'
-=======
 import Hero from '@/components/Hero'
 import { getAuthors } from '@/lib/authors'
->>>>>>> dde68a2c
 
 const MAX_BLOG_POSTS = 4
 
